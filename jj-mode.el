--- conflicted
+++ resolved
@@ -1074,11 +1074,6 @@
          (choice (and names (completing-read "Delete bookmark (propagates on push): " names nil t))))
     (if (not choice)
         (message "No bookmarks found")
-<<<<<<< HEAD
-      (jj--run-command "bookmark" "delete" choice)
-      (jj-log-refresh)
-      (message "Deleted bookmark '%s'" choice))))
-=======
       (when (yes-or-no-p (format "Delete bookmark '%s' (propagates on push)? " choice))
         (let ((default-directory (jj--root)))
           (let ((result (jj--run-command "bookmark" "delete" choice)))
@@ -1086,7 +1081,6 @@
                                              (format "Deleted bookmark '%s'" choice)
                                              "Failed to delete bookmark")
               (jj-log-refresh))))))))
->>>>>>> 156b860f
 
 (defun jj-bookmark-forget ()
   "Forget a bookmark (no propagation)."
@@ -1095,11 +1089,6 @@
          (choice (and names (completing-read "Forget bookmark: " names nil t))))
     (if (not choice)
         (message "No bookmarks found")
-<<<<<<< HEAD
-      (jj--run-command "bookmark" "forget" choice)
-      (jj-log-refresh)
-      (message "Forgot bookmark '%s'" choice))))
-=======
       (when (yes-or-no-p (format "Forget bookmark '%s' locally)? " choice))
         (let ((default-directory (jj--root)))
           (let ((result (jj--run-command "bookmark" "forget" choice)))
@@ -1107,7 +1096,6 @@
                                              (format "Forgot bookmark '%s'" choice)
                                              "Failed to forget bookmark")
               (jj-log-refresh))))))))
->>>>>>> 156b860f
 
 (defun jj-bookmark-track ()
   "Track remote bookmark(s)."
@@ -1116,18 +1104,12 @@
          (choice (and remote-bookmarks (completing-read "Track remote bookmark: " remote-bookmarks nil t))))
     (if (not choice)
         (message "No remote bookmarks found")
-<<<<<<< HEAD
-      (jj--run-command "bookmark" "track" choice)
-      (jj-log-refresh)
-      (message "Tracking bookmark '%s'" choice))))
-=======
       (let ((default-directory (jj--root)))
         (let ((result (jj--run-command "bookmark" "track" choice)))
           (when (jj--handle-command-result (list "bookmark" "track" choice) result
                                            (format "Tracking bookmark '%s'" choice)
                                            "Failed to track bookmark")
             (jj-log-refresh)))))))
->>>>>>> 156b860f
 
 ;;;###autoload
 (defun jj-bookmark-list (&optional all)
@@ -1165,26 +1147,17 @@
   "Rename bookmark OLD to NEW."
   (interactive
    (let* ((existing (jj--get-bookmark-names))
-<<<<<<< HEAD
-=======
           (_ (when (null existing) (user-error "No bookmarks found")))
->>>>>>> 156b860f
           (old (completing-read "Rename bookmark: " existing nil t))
           (new (read-string (format "New name for %s: " old))))
      (list old new)))
   (when (and (not (string-empty-p old)) (not (string-empty-p new)))
-<<<<<<< HEAD
-    (jj--run-command "bookmark" "rename" old new)
-    (jj-log-refresh)
-    (message "Renamed bookmark '%s' -> '%s'" old new)))
-=======
     (let ((default-directory (jj--root)))
       (let ((result (jj--run-command "bookmark" "rename" old new)))
         (when (jj--handle-command-result (list "bookmark" "rename" old new) result
                                          (format "Renamed bookmark '%s' -> '%s'" old new)
                                          "Failed to rename bookmark")
           (jj-log-refresh))))))
->>>>>>> 156b860f
 
 ;;;###autoload
 (defun jj-bookmark-set (name commit)
@@ -1195,18 +1168,12 @@
           (at (or (jj-get-changeset-at-point) "@"))
           (rev (read-string (format "Target revision (default %s): " at) nil nil at)))
      (list name rev)))
-<<<<<<< HEAD
-  (jj--run-command "bookmark" "set" name "-r" commit)
-  (jj-log-refresh)
-  (message "Set bookmark '%s' to %s" name commit))
-=======
   (let ((default-directory (jj--root)))
     (let ((result (jj--run-command "bookmark" "set" name "-r" commit)))
       (when (jj--handle-command-result (list "bookmark" "set" name "-r" commit) result
                                        (format "Set bookmark '%s' to %s" name commit)
                                        "Failed to set bookmark")
         (jj-log-refresh)))))
->>>>>>> 156b860f
 
 ;;;###autoload
 (defun jj-bookmark-untrack (names)
@@ -1217,11 +1184,6 @@
           (names (completing-read-multiple "Untrack remote bookmark(s): " remote-names nil t)))
      (list names)))
   (when names
-<<<<<<< HEAD
-    (apply #'jj--run-command (append '("bookmark" "untrack") names))
-    (jj-log-refresh)
-    (message "Untracked: %s" (string-join names ", "))))
-=======
     (let ((default-directory (jj--root)))
       (let* ((cmd (append '("bookmark" "untrack") names))
              (result (apply #'jj--run-command cmd)))
@@ -1230,7 +1192,6 @@
                                          "Failed to untrack")
           (jj-log-refresh))))))
 
->>>>>>> 156b860f
 
 (defun jj-tug ()
   "Run jj tug command."
